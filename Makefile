--- conflicted
+++ resolved
@@ -5,11 +5,7 @@
 #
 
 
-<<<<<<< HEAD
 .PHONY: build clean test docker run
-=======
-.PHONY: build build_microservices clean test docker
->>>>>>> 6c1d8add
 
 GO=CGO_ENABLED=0 go
 GOCGO=CGO_ENABLED=1 go
