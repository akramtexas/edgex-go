//
// Copyright (c) 2017
// Cavium
// Mainflux
//
// SPDX-License-Identifier: Apache-2.0
//

package main

import (
	"flag"
	"fmt"
	"os"
	"os/signal"
	"syscall"

	"github.com/edgexfoundry/edgex-go"
	"github.com/edgexfoundry/edgex-go/core/domain/models"
	"github.com/edgexfoundry/edgex-go/export/distro"
<<<<<<< HEAD
	"github.com/edgexfoundry/edgex-go/pkg/config"
=======
	"github.com/edgexfoundry/edgex-go/pkg/usage"
>>>>>>> c88634ab

	"go.uber.org/zap"
)

var logger *zap.Logger

func main() {
	logger, _ = zap.NewProduction()
	defer logger.Sync()

	logger.Info("Starting edgex export distro", zap.String("version", edgex.Version))

	var (
<<<<<<< HEAD
		useConsul  = flag.String("consul", "", "Should the service use consul?")
		useProfile = flag.String("profile", "", "Specify a profile other than default.")
=======
		useConsul  bool
		useProfile string
>>>>>>> c88634ab
	)
	flag.BoolVar(&useConsul, "consul", false, "Indicates the service should use consul.")
	flag.BoolVar(&useConsul, "c", false, "Indicates the service should use consul.")
	flag.StringVar(&useProfile, "profile", "default", "Specify a profile other than default.")
	flag.StringVar(&useProfile, "p", "default", "Specify a profile other than default.")
	flag.Usage = usage.HelpCallback
	flag.Parse()

	configuration := &distro.ConfigurationStruct{}
	err := config.LoadFromFile(useProfile, configuration)
	if err != nil {
		logger.Error(err.Error(), zap.String("version", edgex.Version))
		return
	}

	//Determine if configuration should be overridden from Consul
	var consulMsg string
	if useConsul {
		consulMsg = "Loading configuration from Consul..."
		err := distro.ConnectToConsul(*configuration)
		if err != nil {
			logger.Error(err.Error(), zap.String("version", edgex.Version))
			return //end program since user explicitly told us to use Consul.
		}
	} else {
		consulMsg = "Bypassing Consul configuration..."
	}

	logger.Info(consulMsg, zap.String("version", edgex.Version))

	err = distro.Init(*configuration, logger)

	logger.Info("Starting distro")
	errs := make(chan error, 2)
	eventCh := make(chan *models.Event, 10)

	go func() {
		c := make(chan os.Signal)
		signal.Notify(c, syscall.SIGINT)
		errs <- fmt.Errorf("%s", <-c)
	}()

	// There can be another receivers that can be initialiced here
	distro.ZeroMQReceiver(eventCh)

	distro.Loop(errs, eventCh)

	logger.Info("terminated")
}<|MERGE_RESOLUTION|>--- conflicted
+++ resolved
@@ -18,11 +18,8 @@
 	"github.com/edgexfoundry/edgex-go"
 	"github.com/edgexfoundry/edgex-go/core/domain/models"
 	"github.com/edgexfoundry/edgex-go/export/distro"
-<<<<<<< HEAD
 	"github.com/edgexfoundry/edgex-go/pkg/config"
-=======
 	"github.com/edgexfoundry/edgex-go/pkg/usage"
->>>>>>> c88634ab
 
 	"go.uber.org/zap"
 )
@@ -36,18 +33,13 @@
 	logger.Info("Starting edgex export distro", zap.String("version", edgex.Version))
 
 	var (
-<<<<<<< HEAD
-		useConsul  = flag.String("consul", "", "Should the service use consul?")
-		useProfile = flag.String("profile", "", "Specify a profile other than default.")
-=======
 		useConsul  bool
 		useProfile string
->>>>>>> c88634ab
 	)
 	flag.BoolVar(&useConsul, "consul", false, "Indicates the service should use consul.")
 	flag.BoolVar(&useConsul, "c", false, "Indicates the service should use consul.")
-	flag.StringVar(&useProfile, "profile", "default", "Specify a profile other than default.")
-	flag.StringVar(&useProfile, "p", "default", "Specify a profile other than default.")
+	flag.StringVar(&useProfile, "profile", "", "Specify a profile other than default.")
+	flag.StringVar(&useProfile, "p", "", "Specify a profile other than default.")
 	flag.Usage = usage.HelpCallback
 	flag.Parse()
 
