[Writable]
ScheduleIntervalTime = 500
LogLevel = 'INFO'

[Service]
BootTimeout = 30000
ClientMonitor = 15000
CheckInterval = '10s'
Host = 'localhost'
Port = 48085
Protocol = 'http'
MaxResultCount = 50000
StartupMsg = 'This is the Support Scheduler Microservice'
Timeout = 5000

[Registry]
Host = 'localhost'
Port = 8500
Type = 'consul'

[Logging]
EnableRemote = false
File = './logs/edgex-support-scheduler.log'

[Clients]
  [Clients.Logging]
  Protocol = 'http'
  Host = 'localhost'
  Port = 48061

[Databases]
  [Databases.Primary]
  Host = 'localhost'
  Name = 'scheduler'
  Password = ''
  Port = 27017
  Username = ''
  Timeout = 5000
  Type = 'mongodb'

[Intervals]
    [Intervals.Midnight]
    Name = 'midnight'
    Start = '20180101T000000'
    Frequency = '24h'

[IntervalActions]
    [IntervalActions.ScrubPushed]
    Name = 'scrub-pushed-events'
    Host = 'localhost'
    Port = 48080
    Protocol = 'http'
    Method = 'DELETE'
    Target = 'core-data'
    Path = '/api/v1/event/scrub'
    Interval = 'midnight'

    [IntervalActions.ScrubAged]
    Name = 'scrub-aged-events'
    Host = 'localhost'
    Port = 48080
    Protocol = 'http'
    Method = 'DELETE'
    Target = 'core-data'
    Path = '/api/v1/event/removeold/age/604800000'
    Interval = 'midnight'

<<<<<<< HEAD
[Startup]
Duration = 30
Interval = 1
=======
[SecretStore]
Host = 'localhost'
Port = 8200
Path = '/v1/secrets/edgex/support-scheduler/'
Protocol = 'http'
  [SecretStore.Authentication]
  AuthType = 'X-Vault-Token'
  AuthToken = 'edgex'
>>>>>>> 76aa1b50
<|MERGE_RESOLUTION|>--- conflicted
+++ resolved
@@ -65,11 +65,6 @@
     Path = '/api/v1/event/removeold/age/604800000'
     Interval = 'midnight'
 
-<<<<<<< HEAD
-[Startup]
-Duration = 30
-Interval = 1
-=======
 [SecretStore]
 Host = 'localhost'
 Port = 8200
@@ -78,4 +73,7 @@
   [SecretStore.Authentication]
   AuthType = 'X-Vault-Token'
   AuthToken = 'edgex'
->>>>>>> 76aa1b50
+
+[Startup]
+Duration = 30
+Interval = 1